--- conflicted
+++ resolved
@@ -13,11 +13,10 @@
 """
 
 import logging
-import os
 import threading
 from collections import defaultdict, deque
 from pathlib import Path
-from typing import Any, Dict, List, Optional, Tuple
+from typing import Any, Dict, List, Tuple
 
 import numpy as np
 from stable_baselines3.common.callbacks import BaseCallback
@@ -273,31 +272,12 @@
             info: Episode info dictionary
             route_positions: List of (x, y) position tuples for the route
         """
-<<<<<<< HEAD
-        # Try to get exit switch and door positions from environment
-        exit_switch_pos = None
-        exit_door_pos = None
-        try:
-            # Access the base environment
-            env = self.training_env.envs[env_idx]
-            while hasattr(env, "env"):
-                env = env.env
-
-            # Get exit switch and door positions from nplay_headless
-            if hasattr(env, "nplay_headless"):
-                if hasattr(env.nplay_headless, "exit_switch_position"):
-                    exit_switch_pos = env.nplay_headless.exit_switch_position()
-                if hasattr(env.nplay_headless, "exit_door_position"):
-                    exit_door_pos = env.nplay_headless.exit_door_position()
-        except Exception as e:
-            print(f"Could not get exit switch/door positions: {e}")
-=======
         # Try to get exit switch and door positions from info dict first (preferred)
         # The PositionTrackingWrapper captures these at episode start and includes them
         # at episode end, ensuring they're from the CORRECT level (not after auto-reset)
-        exit_switch_pos = info.get('exit_switch_pos', None)
-        exit_door_pos = info.get('exit_door_pos', None)
-        
+        exit_switch_pos = info.get("exit_switch_pos", None)
+        exit_door_pos = info.get("exit_door_pos", None)
+
         # Fallback: try to get from environment (may be wrong level after auto-reset)
         if exit_switch_pos is None or exit_door_pos is None:
             try:
@@ -308,13 +288,16 @@
 
                 # Get exit switch and door positions from nplay_headless
                 if hasattr(env, "nplay_headless"):
-                    if exit_switch_pos is None and hasattr(env.nplay_headless, "exit_switch_position"):
+                    if exit_switch_pos is None and hasattr(
+                        env.nplay_headless, "exit_switch_position"
+                    ):
                         exit_switch_pos = env.nplay_headless.exit_switch_position()
-                    if exit_door_pos is None and hasattr(env.nplay_headless, "exit_door_position"):
+                    if exit_door_pos is None and hasattr(
+                        env.nplay_headless, "exit_door_position"
+                    ):
                         exit_door_pos = env.nplay_headless.exit_door_position()
             except Exception as e:
                 logger.debug(f"Could not get exit switch/door positions from env: {e}")
->>>>>>> 333ea37c
 
         # Try to get episode reward from various possible locations
         episode_reward = 0.0
