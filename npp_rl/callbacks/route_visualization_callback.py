"""Route visualization callback for tracking successful agent paths.

This callback records the route (player positions) taken by the agent through
each level upon successful completion. It saves these routes as images to help
visualize learning progress and agent behavior.

The implementation is designed to be performant and avoid memory bloat by:
- Only recording routes for successful completions
- Using efficient numpy arrays for position tracking
- Saving images asynchronously (optional)
- Rate limiting visualization frequency
- Cleaning up old visualizations
"""

import logging
import threading
from collections import defaultdict, deque
from pathlib import Path
from typing import Any, Dict, List, Tuple

import numpy as np
from stable_baselines3.common.callbacks import BaseCallback
from npp_rl.rendering import render_tiles_to_axis, render_mines_to_axis

logger = logging.getLogger(__name__)


class RouteVisualizationCallback(BaseCallback):
    """Callback for visualizing successful agent routes through levels.

    This callback tracks the agent's position throughout an episode and
    saves a visualization when the agent successfully completes a level.

    Features:
    - Only records successful completions to reduce overhead
    - Efficient position tracking with fixed-size buffers
    - Configurable visualization frequency to avoid slowdown
    - Asynchronous image saving (optional)
    - Automatic cleanup of old visualizations
    - TensorBoard integration for route images

    Visualization Elements:
    - Agent path: Gradient-colored line from start to end
    - Start position: Blue circle (agent's initial position)
    - End position: Green circle (where agent reached exit)
    - Exit switch: Red star (objective to activate)
    - Exit door: Purple diamond (exit after switch activation)
    - Title shows: Episode reward (cumulative), length, level ID
    """

    def __init__(
        self,
        save_dir: str,
        max_routes_per_checkpoint: int = 10,
        visualization_freq: int = 50000,
        max_stored_routes: int = 100,
        async_save: bool = True,
        image_size: Tuple[int, int] = (800, 600),
        verbose: int = 0,
    ):
        """Initialize route visualization callback.

        Args:
            save_dir: Directory to save route visualizations
            max_routes_per_checkpoint: Maximum routes to save per checkpoint interval
            visualization_freq: How often (in timesteps) to save route visualizations
            max_stored_routes: Maximum number of route images to keep (oldest deleted)
            async_save: If True, save images asynchronously to avoid blocking training
            image_size: Size of output images (width, height)
            verbose: Verbosity level
        """
        super().__init__(verbose)
        self.verbose = verbose
        self.save_dir = Path(save_dir)
        self.max_routes_per_checkpoint = max_routes_per_checkpoint
        self.visualization_freq = visualization_freq
        self.max_stored_routes = max_stored_routes
        self.async_save = async_save
        self.image_size = image_size

        # Create save directory
        self.save_dir.mkdir(parents=True, exist_ok=True)

        # Route tracking per environment
        self.env_routes = defaultdict(
            lambda: {
                "positions": [],
                "level_id": None,
                "start_time": 0,
                "tiles": None,
                "mines": None,
                "locked_doors": None,
                "is_success": None,
            }
        )

        # Statistics
        self.routes_saved_this_checkpoint = 0
        self.last_visualization_step = 0
        self.total_routes_saved = 0

        # Saved file tracking for cleanup
        self.saved_files = deque(maxlen=max_stored_routes)

        # Threading for async saves
        self.save_queue = []
        self.save_thread = None

        # TensorBoard writer
        self.tb_writer = None

        # Import matplotlib only when needed (lazy import)
        self._matplotlib_imported = False

    def _import_matplotlib(self):
        """Lazy import matplotlib to avoid startup overhead."""
        if not self._matplotlib_imported:
            try:
                import matplotlib

                # Only set backend if not already set or if it's incompatible with headless mode
                # This prevents issues in multi-process environments or when matplotlib is already imported
                try:
                    current_backend = matplotlib.get_backend()
                    if current_backend not in ["Agg", "Cairo", "PDF", "PS", "SVG"]:
                        matplotlib.use("Agg", force=True)
                except Exception:
                    # If we can't check or set the backend, try anyway but don't fail
                    try:
                        matplotlib.use("Agg")
                    except Exception:
                        logger.warning(
                            "Could not set matplotlib backend to Agg - visualization may fail in headless mode"
                        )

                import matplotlib.pyplot as plt

                self.plt = plt
                self._matplotlib_imported = True
            except ImportError:
                logger.warning(
                    "matplotlib not available - route visualization disabled"
                )
                self._matplotlib_imported = False
        return self._matplotlib_imported

    def _init_callback(self) -> None:
        """Initialize callback after model setup."""
        # Find TensorBoard writer
        from stable_baselines3.common.logger import TensorBoardOutputFormat

        for output_format in self.logger.output_formats:
            if isinstance(output_format, TensorBoardOutputFormat):
                self.tb_writer = output_format.writer
                break

        # Add warning about position tracking requirement
        logger.info(
            f"Route visualization callback initialized (saving to {self.save_dir})"
        )
        logger.info(
            f"Will visualize up to {self.max_routes_per_checkpoint} routes every {self.visualization_freq} steps"
        )
        logger.info(
            "⚠️  Route visualization requires PositionTrackingWrapper to be applied to environments"
        )
        logger.info(
            "   If routes are not being captured, ensure the wrapper is in the environment pipeline"
        )

    def _on_step(self) -> bool:
        """Called after each environment step.

        Returns:
            bool: If False, training will be stopped
        """
        # Track positions for all environments
        if "dones" in self.locals and "infos" in self.locals:
            dones = self.locals["dones"]
            infos = self.locals["infos"]

            # Try to get positions from the environment directly
            # This is more reliable than trying to parse observations
            for env_idx, (done, info) in enumerate(zip(dones, infos)):
                # Track position for this environment
                self._track_position_from_env(env_idx, info)

                # Check for episode completion
                if done:
                    self._handle_episode_end(env_idx, info)

        # Check if it's time to save visualizations
        if self.num_timesteps - self.last_visualization_step >= self.visualization_freq:
            self._process_save_queue()
            self.routes_saved_this_checkpoint = 0
            self.last_visualization_step = self.num_timesteps

        return True

    def _track_position_from_env(self, env_idx: int, info: Dict[str, Any]) -> None:
        """Track agent position for an environment from info dict.

        Args:
            env_idx: Environment index
            info: Info dictionary from environment step
        """
        try:
            # Position should be provided by PositionTrackingWrapper in info dict
            pos = None

            # Check if position is in info dict (added by PositionTrackingWrapper)
            if "player_position" in info:
                pos = info["player_position"]
            elif "ninja_position" in info:
                pos = info["ninja_position"]
            elif "position" in info:
                pos = info["position"]

            # If we got a position, store it
            if pos is not None:
                if isinstance(pos, (tuple, list)) and len(pos) >= 2:
                    pos_x, pos_y = float(pos[0]), float(pos[1])

                    # If this is the first position of a new episode, capture level data
                    if len(self.env_routes[env_idx]["positions"]) == 0:
                        self.env_routes[env_idx]["tiles"] = self._get_tile_data(env_idx)
                        self.env_routes[env_idx]["mines"] = self._get_mine_data(env_idx)
                        self.env_routes[env_idx]["locked_doors"] = (
                            self._get_locked_door_data(env_idx)
                        )

                    self.env_routes[env_idx]["positions"].append((pos_x, pos_y))
        except Exception as e:
            logger.info(f"Could not track position for env {env_idx}: {e}")

    def _handle_episode_end(self, env_idx: int, info: Dict[str, Any]) -> None:
        """Handle episode completion and potentially save route.

        Args:
            env_idx: Environment index
            info: Episode info dictionary
        """
        route_positions = info["episode_route"]

        # Only save routes for successful completions with valid position data
        if route_positions and len(route_positions) > 0:
            # Check if we should save this route
            if self.routes_saved_this_checkpoint < self.max_routes_per_checkpoint:
                self._queue_route_save(env_idx, info, route_positions)
                self.routes_saved_this_checkpoint += 1

        # Clear route data for this environment
        self.env_routes[env_idx] = {
            "positions": [],
            "level_id": info.get("level_id", None),
            "start_time": self.num_timesteps,
            "tiles": None,
            "mines": None,
            "locked_doors": None,
        }

    def _queue_route_save(
        self,
        env_idx: int,
        info: Dict[str, Any],
        route_positions: List[Tuple[float, float]],
    ) -> None:
        """Queue a route for saving.

        Args:
            env_idx: Environment index
            info: Episode info dictionary
            route_positions: List of (x, y) position tuples for the route
        """
        exit_switch_pos = info.get("exit_switch_pos", None)
        exit_door_pos = info.get("exit_door_pos", None)
        is_success = info.get("is_success", False)

        # Try to get episode reward from various possible locations
        episode_reward = 0.0

        episode_reward = float(info["r"])

        # Get curriculum stage and generator type (more meaningful than level ID for display)
        curriculum_stage = info.get("curriculum_stage", "unknown")
        curriculum_generator = info.get("curriculum_generator", "unknown")
        level_id = info.get("level_id", f"env_{env_idx}")

        # Get episode length
        episode_length = info.get("l", len(route_positions))

        # Use stored tile, mine, and locked door data (captured at episode start, not end)
        # This ensures we get the correct level data before auto-reset
        tiles = self.env_routes[env_idx].get("tiles", {})
        mines = self.env_routes[env_idx].get("mines", [])
        locked_doors = self.env_routes[env_idx].get("locked_doors", [])

        route_data = {
            "positions": list(route_positions),
            "level_id": level_id,
            "curriculum_stage": curriculum_stage,
            "curriculum_generator": curriculum_generator,
            "timestep": self.num_timesteps,
            "episode_reward": episode_reward,
            "episode_length": episode_length,
            "exit_switch_pos": exit_switch_pos,
            "exit_door_pos": exit_door_pos,
            "tiles": tiles,
            "mines": mines,
            "locked_doors": locked_doors,
            "is_success": is_success,
        }

        self.save_queue.append(route_data)

        if self.verbose >= 1:
            logger.info(
                f"Queued route visualization for env {env_idx} - "
                f"Stage: {curriculum_stage}, Level: {level_id}, "
            )

    def _process_save_queue(self) -> None:
        """Process queued routes and save visualizations."""
        if not self.save_queue:
            return

        if not self._import_matplotlib():
            logger.warning(
                "Cannot save route visualizations - matplotlib not available"
            )
            self.save_queue.clear()
            return

        if (
            self.async_save
            and self.save_thread is None
            or not self.save_thread.is_alive()
        ):
            # Start async save thread
            self.save_thread = threading.Thread(
                target=self._save_routes_async,
                args=(list(self.save_queue),),
                daemon=True,
            )
            self.save_thread.start()
            self.save_queue.clear()
        else:
            # Save synchronously
            for route_data in self.save_queue:
                self._save_route_visualization(route_data)
            self.save_queue.clear()

    def _save_routes_async(self, routes: List[Dict[str, Any]]) -> None:
        """Save routes asynchronously in background thread.

        Args:
            routes: List of route data dictionaries
        """
        for route_data in routes:
            try:
                self._save_route_visualization(route_data)
            except Exception as e:
                logger.error(f"Error saving route visualization: {e}")

    def _save_route_visualization(self, route_data: Dict[str, Any]) -> None:
        """Save a single route visualization.

        Args:
            route_data: Route data dictionary
        """
        positions = np.array(route_data["positions"])
        if len(positions) == 0:
            return

        # Create figure
        fig, ax = self.plt.subplots(
            figsize=(self.image_size[0] / 100, self.image_size[1] / 100), dpi=100
        )

        # Set background color to light green for successful routes
        is_success = route_data.get("is_success", False)
        if is_success:
            light_green = "#90EE90"  # Light green color
            fig.patch.set_facecolor(light_green)
            ax.set_facecolor(light_green)

        # Set aspect ratio to equal for proper level visualization
        ax.set_aspect("equal")

        # Calculate bounds from route positions with padding
        x_coords = positions[:, 0]
        y_coords = positions[:, 1]

        # Add padding around the route (in pixels)
        padding = 100  # 100 pixels padding on each side
        x_min = np.min(x_coords) - padding
        x_max = np.max(x_coords) + padding
        y_min = np.min(y_coords) - padding
        y_max = np.max(y_coords) + padding

        # Include exit switch and door in bounds if available
        if route_data.get("exit_switch_pos"):
            switch_x, switch_y = route_data["exit_switch_pos"]
            x_min = min(x_min, switch_x - padding)
            x_max = max(x_max, switch_x + padding)
            y_min = min(y_min, switch_y - padding)
            y_max = max(y_max, switch_y + padding)

        if route_data.get("exit_door_pos"):
            door_x, door_y = route_data["exit_door_pos"]
            x_min = min(x_min, door_x - padding)
            x_max = max(x_max, door_x + padding)
            y_min = min(y_min, door_y - padding)
            y_max = max(y_max, door_y + padding)

        # Include locked doors in bounds if available
        if route_data.get("locked_doors"):
            for door in route_data["locked_doors"]:
                # Include switch position
                switch_x = door.get("switch_x", 0)
                switch_y = door.get("switch_y", 0)
                x_min = min(x_min, switch_x - padding)
                x_max = max(x_max, switch_x + padding)
                y_min = min(y_min, switch_y - padding)
                y_max = max(y_max, switch_y + padding)
                # Include door segment position
                door_x = door.get("door_x", 0)
                door_y = door.get("door_y", 0)
                x_min = min(x_min, door_x - padding)
                x_max = max(x_max, door_x + padding)
                y_min = min(y_min, door_y - padding)
                y_max = max(y_max, door_y + padding)

        # Render tiles if available (must be before route so tiles are behind)
        # Only render tiles within the visible bounds for performance
        if route_data.get("tiles"):
            # Filter tiles to only those in visible area
            # Tile coordinates are in grid units, convert bounds to grid units
            tile_x_min = int((x_min / 24.0) - 1)
            tile_x_max = int((x_max / 24.0) + 2)
            tile_y_min = int((y_min / 24.0) - 1)
            tile_y_max = int((y_max / 24.0) + 2)

            visible_tiles = {
                coords: tile_type
                for coords, tile_type in route_data["tiles"].items()
                if tile_x_min <= coords[0] <= tile_x_max
                and tile_y_min <= coords[1] <= tile_y_max
            }

            render_tiles_to_axis(
                ax,
                visible_tiles,
                tile_size=24.0,
                tile_color="#606060",  # Dark gray for tiles
                alpha=1.0,  # Solid fill
            )
        # Render mines if available (after tiles, before route)
        # Mines already have visibility culling in the render function
        if route_data.get("mines"):
            render_mines_to_axis(
                ax,
                route_data["mines"],
                tile_color="#FF0000",  # Red for dangerous mines
                safe_color="#44FFFF",  # Cyan for safe mines
                alpha=0.8,
            )

        # Render locked doors if available (after mines, before route)
        if route_data.get("locked_doors"):
            for door in route_data["locked_doors"]:
                switch_x = door.get("switch_x", 0)
                switch_y = door.get("switch_y", 0)
                door_x = door.get("door_x", 0)
                door_y = door.get("door_y", 0)
                is_closed = door.get("closed", True)
                segment_x1 = door.get("segment_x1", door_x)
                segment_y1 = door.get("segment_y1", door_y)
                segment_x2 = door.get("segment_x2", door_x)
                segment_y2 = door.get("segment_y2", door_y)

                # Draw door segment (only if closed)
                if is_closed:
                    ax.plot(
                        [segment_x1, segment_x2],
                        [segment_y1, segment_y2],
                        color="#000000",  # Black for closed door segments
                        linewidth=3,
                        alpha=0.9,
                        zorder=3,  # Above tiles but below route
                        label="Locked Door"
                        if door == route_data["locked_doors"][0]
                        else "",
                    )
                else:
                    # Draw open door segment (dashed, lighter) for debugging
                    ax.plot(
                        [segment_x1, segment_x2],
                        [segment_y1, segment_y2],
                        color="#000000",
                        linewidth=2,
                        linestyle="--",
                        alpha=0.3,
                        zorder=1,  # Behind everything
                    )

                # Draw switch position
                switch_color = (
                    "#00AA00" if not is_closed else "#FF6600"
                )  # Green if collected, orange if not
                ax.scatter(
                    switch_x,
                    switch_y,
                    c=switch_color,
                    s=80,
                    marker="s",  # Square marker for switches
                    zorder=6,
                    edgecolors="white",
                    linewidths=1.5,
                    label="Door Switch"
                    if door == route_data["locked_doors"][0]
                    else "",
                )

                # Draw switch radius circle
                switch_radius = door.get("switch_radius", 5)
                switch_circle = self.plt.Circle(
                    (switch_x, switch_y),
                    switch_radius,
                    color=switch_color,
                    fill=False,
                    linestyle=":",
                    linewidth=1,
                    alpha=0.5,
                    zorder=2,
                )
                ax.add_patch(switch_circle)

        # Plot route with color gradient (blue=start, green=end)
        num_points = len(positions)
        colors = self.plt.cm.viridis(np.linspace(0, 1, num_points))

        # Plot positions as a scatter plot with gradient
        for i in range(num_points - 1):
            ax.plot(
                positions[i : i + 2, 0],
                positions[i : i + 2, 1],
                color=colors[i],
                linewidth=2,
                alpha=0.7,
                zorder=2,  # Above tiles (1) but below mines (3) and markers (5+)
            )

        # Mark start position
        ax.scatter(
            positions[0, 0],
            positions[0, 1],
            c="blue",
            s=200,
            marker="o",
            label="Start",
            zorder=5,
            edgecolors="white",
            linewidths=2,
        )

        # Mark agent's final position (where they actually ended)
        agent_end_x, agent_end_y = positions[-1, 0], positions[-1, 1]
        ax.scatter(
            agent_end_x,
            agent_end_y,
            c="green",
            s=200,
            marker="o",
            label="Agent End",
            zorder=5,
            edgecolors="white",
            linewidths=2,
        )

        # Draw agent radius circle at end position to show overlap zone
        agent_radius = 10  # N++ agent radius
        agent_circle = self.plt.Circle(
            (agent_end_x, agent_end_y),
            agent_radius,
            color="green",
            fill=False,
            linestyle="--",
            linewidth=1.5,
            alpha=0.5,
            zorder=4,
        )
        ax.add_patch(agent_circle)
        # Mark exit switch position (if available)
        if route_data.get("exit_switch_pos") is not None:
            exit_x, exit_y = route_data["exit_switch_pos"]
            ax.scatter(
                exit_x,
                exit_y,
                c="red",
                s=100,
                marker="D",
                label="Exit Switch",
                zorder=6,
                edgecolors="orange",
                linewidths=2,
            )

            # Draw switch radius circle to show trigger zone
            switch_radius = 6  # N++ exit switch radius
            switch_circle = self.plt.Circle(
                (exit_x, exit_y),
                switch_radius,
                color="orange",
                fill=False,
                linestyle=":",
                linewidth=1,
                alpha=0.7,
                zorder=3,
            )
            ax.add_patch(switch_circle)

        # Mark exit door position (if available)
        if route_data.get("exit_door_pos") is not None:
            door_x, door_y = route_data["exit_door_pos"]
            ax.scatter(
                door_x,
                door_y,
                c="purple",
                s=200,
                marker="*",
                label="Exit Door",
                zorder=6,
                edgecolors="white",
                linewidths=2,
            )

            # Draw door radius circle to show exit zone
            door_radius = 12  # N++ exit door radius
            door_circle = self.plt.Circle(
                (door_x, door_y),
                door_radius,
                color="purple",
                fill=False,
                linestyle=":",
                linewidth=1,
                alpha=0.4,
                zorder=3,
            )
            ax.add_patch(door_circle)

        # Add labels and title
        ax.set_xlabel("X Position")
        ax.set_ylabel("Y Position")

        # Build title with curriculum stage and generator prominently displayed
        is_success = route_data.get("is_success", False)
        title = "Successful Route" if is_success else "Failed Route"
        title_parts = [f"{title} - Step {route_data['timestep']}"]

        # Show generator type if available
        if (
            route_data.get("curriculum_generator")
            and route_data["curriculum_generator"] != "unknown"
        ):
            title_parts.append(f"{route_data['curriculum_generator']}")

        # Show episode stats
        title_parts.append(f"{route_data['episode_length']}")
        title_parts.append(f"Reward: {route_data['episode_reward']:.2f}")

        # Combine into multi-line title
        ax.set_title(title_parts[0] + "\n" + " | ".join(title_parts[1:]))
        ax.legend(loc="best")
        ax.grid(True, alpha=0.3)

        # Set axis limits to the calculated bounds (zoomed to route area)
        # Ensure minimum range to prevent overly thin visualizations
        min_range = 100  # Minimum range in pixels
        x_range = x_max - x_min
        y_range = y_max - y_min

        # Expand bounds if too narrow (vertical/horizontal corridors)
        if x_range < min_range:
            x_center = (x_min + x_max) / 2
            x_min = x_center - min_range / 2
            x_max = x_center + min_range / 2

        if y_range < min_range:
            y_center = (y_min + y_max) / 2
            y_min = y_center - min_range / 2
            y_max = y_center + min_range / 2

        # Apply the calculated limits
        # Y-axis inverted: set_ylim(y_max, y_min) ensures Y=0 at top (N++ coords)
        ax.set_xlim(x_min, x_max)
        ax.set_ylim(y_max, y_min)  # Inverted for N++ coordinate system

        # Save figure with curriculum stage in filename
        stage = route_data.get("curriculum_stage", "unknown")
        level_id = route_data["level_id"]
        # Sanitize stage name for filename (replace spaces and special chars)
        stage_clean = stage.replace(" ", "_").replace("/", "-")
        filename = (
            f"route_step{route_data['timestep']:09d}_{stage_clean}_{level_id}.png"
        )
        filepath = self.save_dir / filename

        # Set x-axis ticks to appear at the top for a "top-left origin" feel
        ax.xaxis.set_ticks_position("top")
        ax.xaxis.set_label_position("top")

        fig.savefig(filepath, dpi=100, bbox_inches="tight")
        self.plt.close(fig)

        # Track saved file
        self.saved_files.append(filepath)
        self.total_routes_saved += 1

        # Log to TensorBoard if available
        if self.tb_writer is not None:
            try:
                from PIL import Image
                import torch

                # Load image and convert to tensor
                img = Image.open(filepath)
                img_array = np.array(img)

                # Convert to format expected by TensorBoard (CHW)
                if len(img_array.shape) == 3:
                    img_tensor = torch.from_numpy(img_array).permute(2, 0, 1)
                    self.tb_writer.add_image(
                        f"routes/level_{route_data['level_id']}",
                        img_tensor,
                        route_data["timestep"],
                    )
            except Exception as e:
                logger.info(f"Could not log route to TensorBoard: {e}")

        # Cleanup old files if we exceed limit
        self._cleanup_old_files()

        if self.verbose >= 1:
            logger.info(
                f"Saved route visualization: {filename} "
                f"(total saved: {self.total_routes_saved})"
            )

    def _cleanup_old_files(self) -> None:
        """Remove old visualization files to prevent disk bloat."""
        while len(self.saved_files) > self.max_stored_routes:
            old_file = self.saved_files.popleft()
            try:
                if old_file.exists():
                    old_file.unlink()
                    if self.verbose >= 2:
                        logger.info(f"Removed old route visualization: {old_file.name}")
            except Exception as e:
                logger.warning(f"Could not remove old file {old_file}: {e}")

    def _get_tile_data(self, env_idx: int = 0) -> Dict[Tuple[int, int], int]:
        """Extract tile data from the environment.

        Args:
            env_idx: Environment index (default 0)

        Returns:
            Dictionary mapping (x, y) grid coordinates to tile type values,
            or empty dict if tiles are not accessible
        """
        try:
            # Start with training_env - it might be VecNormalize wrapping VecEnv
            venv = self.training_env

            # Unwrap VecNormalize wrapper if present
            if hasattr(venv, "venv"):
                venv = venv.venv

            # Now venv should be the actual VecEnv (SubprocVecEnv or DummyVecEnv)
            # For SubprocVecEnv, use env_method to call remote method
            if hasattr(venv, "env_method") and not hasattr(venv, "envs"):
                # SubprocVecEnv - call remote method
                try:
                    results = venv.env_method(
                        "get_route_visualization_tile_data", indices=[env_idx]
                    )
                    if results and len(results) > 0 and results[0] is not None:
                        return dict(results[0])
                    else:
                        if self.verbose >= 1:
                            logger.warning(
                                f"env_method returned empty result for tile data (env {env_idx})"
                            )
                        return {}
                except Exception as e:
                    if self.verbose >= 1:
                        logger.warning(
                            f"env_method failed for tile data (env {env_idx}): {e}. "
                            "Falling back to direct access."
                        )
                    # Fall through to direct access fallback

            # Direct access for DummyVecEnv or fallback from SubprocVecEnv failure
            if hasattr(venv, "envs"):
                # DummyVecEnv - direct access
                env = venv.envs[env_idx]
            else:
                # Can't access - return empty
                if self.verbose >= 1:
                    logger.warning(
                        f"Cannot access tile data for env {env_idx}: "
                        "No accessible environment found."
                    )
                return {}

            # Unwrap wrappers to get to base environment
            while hasattr(env, "env") and not hasattr(env, "nplay_headless"):
                env = env.env

            if hasattr(env, "nplay_headless"):
                tile_dic = env.nplay_headless.get_tile_data()
                return dict(tile_dic)  # Make a copy
            else:
                if self.verbose >= 1:
                    logger.warning(
                        f"Environment {env_idx} does not have nplay_headless attribute. "
                        "Cannot extract tile data."
                    )
                return {}
        except Exception as e:
            if self.verbose >= 1:
                logger.warning(f"Could not extract tile data for env {env_idx}: {e}")
            return {}

    def _get_mine_data(self, env_idx: int = 0) -> List[Dict[str, Any]]:
        """Extract mine data from the environment.

        Args:
            env_idx: Environment index (default 0)

        Returns:
            List of mine dictionaries with keys: x, y, state, radius
            Returns empty list if mines are not accessible
        """
        try:
            # Start with training_env - it might be VecNormalize wrapping VecEnv
            venv = self.training_env

            # Unwrap VecNormalize wrapper if present
            if hasattr(venv, "venv"):
                venv = venv.venv

            # Now venv should be the actual VecEnv (SubprocVecEnv or DummyVecEnv)
            # For SubprocVecEnv, use env_method to call remote method
            if hasattr(venv, "env_method") and not hasattr(venv, "envs"):
                # SubprocVecEnv - call remote method
                try:
                    results = venv.env_method(
                        "get_route_visualization_mine_data", indices=[env_idx]
                    )
                    if results and len(results) > 0 and results[0] is not None:
                        return results[0]
                    else:
                        if self.verbose >= 1:
                            logger.warning(
                                f"env_method returned empty result for mine data (env {env_idx})"
                            )
                        return []
                except Exception as e:
                    if self.verbose >= 1:
                        logger.warning(
                            f"env_method failed for mine data (env {env_idx}): {e}. "
                            "Falling back to direct access."
                        )
                    # Fall through to direct access fallback

            # Direct access for DummyVecEnv or fallback from SubprocVecEnv failure
            if hasattr(venv, "envs"):
                # DummyVecEnv - direct access
                env = venv.envs[env_idx]
            else:
                # Can't access - return empty
                if self.verbose >= 1:
                    logger.warning(
                        f"Cannot access mine data for env {env_idx}: "
                        "No accessible environment found."
                    )
                return []

            # Unwrap wrappers to get to base environment
            while hasattr(env, "env") and not hasattr(env, "nplay_headless"):
                env = env.env

            if hasattr(env, "nplay_headless"):
<<<<<<< HEAD
                # Access toggle mines (entity types 1 and 21)
                # Type 1: Initial untoggled state
                # Type 21: Initial toggled state
                mines = []
                entity_dic = env.nplay_headless.sim.entity_dic

                from nclone.constants.physics_constants import TOGGLE_MINE_RADII

                # Process entity type 1 (untoggled mines)
                if 1 in entity_dic:
                    toggle_mines = entity_dic[1]
                    for mine in toggle_mines:
                        if hasattr(mine, "xpos") and hasattr(mine, "ypos"):
                            state = getattr(mine, "state", 1)
                            radius = TOGGLE_MINE_RADII.get(state, 4.0)

                            mines.append(
                                {
                                    "x": float(mine.xpos),
                                    "y": float(mine.ypos),
                                    "state": int(state),
                                    "radius": float(radius),
                                }
                            )

                # Process entity type 21 (toggled mines - start in toggled state)
                if 21 in entity_dic:
                    toggled_mines = entity_dic[21]
                    for mine in toggled_mines:
                        if hasattr(mine, "xpos") and hasattr(mine, "ypos"):
                            state = getattr(
                                mine, "state", 0
                            )  # Type 21 starts toggled (state 0)
                            radius = TOGGLE_MINE_RADII.get(state, 4.0)

                            mines.append(
                                {
                                    "x": float(mine.xpos),
                                    "y": float(mine.ypos),
                                    "state": int(state),
                                    "radius": float(radius),
                                }
                            )

                return mines
=======
                # Use unified method that handles both entity types 1 and 21
                return env.nplay_headless.get_all_mine_data_for_visualization()
>>>>>>> c650acfc
            else:
                if self.verbose >= 1:
                    logger.warning(
                        f"Environment {env_idx} does not have nplay_headless attribute. "
                        "Cannot extract mine data."
                    )
                return []
        except Exception as e:
            if self.verbose >= 1:
                logger.warning(f"Could not extract mine data for env {env_idx}: {e}")
            return []

    def _get_locked_door_data(self, env_idx: int = 0) -> List[Dict[str, Any]]:
        """Extract locked door data from the environment.

        Args:
            env_idx: Environment index (default 0)

        Returns:
            List of locked door dictionaries with keys:
            - switch_x, switch_y: Switch position
            - door_x, door_y: Door segment center position
            - segment_x1, segment_y1, segment_x2, segment_y2: Door segment endpoints
            - closed: Whether door is closed (True) or open (False)
            - active: Whether switch is still collectible (True = not collected, door closed)
            - switch_radius: Switch radius
            Returns empty list if locked doors are not accessible
        """
        try:
            # Start with training_env - it might be VecNormalize wrapping VecEnv
            venv = self.training_env

            # Unwrap VecNormalize wrapper if present
            if hasattr(venv, "venv"):
                venv = venv.venv

            # Now venv should be the actual VecEnv (SubprocVecEnv or DummyVecEnv)
            # For SubprocVecEnv, use env_method to call remote method
            if hasattr(venv, "env_method") and not hasattr(venv, "envs"):
                # SubprocVecEnv - call remote method
                try:
                    results = venv.env_method(
                        "get_route_visualization_locked_door_data", indices=[env_idx]
                    )
                    if results and len(results) > 0 and results[0] is not None:
                        return results[0]
                    else:
                        if self.verbose >= 1:
                            logger.warning(
                                f"env_method returned empty result for locked door data (env {env_idx})"
                            )
                        return []
                except Exception as e:
                    if self.verbose >= 1:
                        logger.warning(
                            f"env_method failed for locked door data (env {env_idx}): {e}. "
                            "Falling back to direct access."
                        )
                    # Fall through to direct access fallback

            # Direct access for DummyVecEnv or fallback from SubprocVecEnv failure
            if hasattr(venv, "envs"):
                # DummyVecEnv - direct access
                env = venv.envs[env_idx]
            else:
                # Can't access - return empty
                if self.verbose >= 1:
                    logger.warning(
                        f"Cannot access locked door data for env {env_idx}: "
                        "No accessible environment found."
                    )
                return []

            # Unwrap wrappers to get to base environment
            while hasattr(env, "env") and not hasattr(env, "nplay_headless"):
                env = env.env

            if hasattr(env, "nplay_headless"):
                locked_doors = []
                locked_door_entities = env.nplay_headless.locked_doors()

                # Import door constants
                try:
                    from nclone.entity_classes.entity_door_locked import (
                        EntityDoorLocked,
                    )
                except ImportError:
                    # Fallback to default values if import fails
                    EntityDoorLocked = type("EntityDoorLocked", (), {"RADIUS": 5})

                for door_entity in locked_door_entities:
                    # Get switch position (entity position)
                    switch_x = float(getattr(door_entity, "xpos", 0.0))
                    switch_y = float(getattr(door_entity, "ypos", 0.0))

                    # Get door segment
                    segment = getattr(door_entity, "segment", None)
                    if segment:
                        segment_x1 = float(getattr(segment, "x1", 0.0))
                        segment_y1 = float(getattr(segment, "y1", 0.0))
                        segment_x2 = float(getattr(segment, "x2", 0.0))
                        segment_y2 = float(getattr(segment, "y2", 0.0))
                        door_x = (segment_x1 + segment_x2) * 0.5
                        door_y = (segment_y1 + segment_y2) * 0.5
                    else:
                        # Fallback if segment not available
                        segment_x1 = segment_y1 = segment_x2 = segment_y2 = 0.0
                        door_x = door_y = 0.0

                    # Get door state
                    closed = bool(getattr(door_entity, "closed", True))
                    active = bool(getattr(door_entity, "active", True))

                    locked_doors.append(
                        {
                            "switch_x": switch_x,
                            "switch_y": switch_y,
                            "door_x": door_x,
                            "door_y": door_y,
                            "segment_x1": segment_x1,
                            "segment_y1": segment_y1,
                            "segment_x2": segment_x2,
                            "segment_y2": segment_y2,
                            "closed": closed,
                            "active": active,
                            "switch_radius": float(EntityDoorLocked.RADIUS),
                        }
                    )

                return locked_doors
            else:
                if self.verbose >= 1:
                    logger.warning(
                        f"Environment {env_idx} does not have nplay_headless attribute. "
                        "Cannot extract locked door data."
                    )
                return []
        except Exception as e:
            if self.verbose >= 1:
                logger.warning(
                    f"Could not extract locked door data for env {env_idx}: {e}"
                )
            return []

    def _on_training_end(self) -> None:
        """Called at the end of training."""
        # Process any remaining queued saves
        self._process_save_queue()

        # Wait for async saves to complete
        if self.save_thread is not None and self.save_thread.is_alive():
            self.save_thread.join(timeout=10)

        logger.info(
            f"Route visualization completed. Total routes saved: {self.total_routes_saved}"
        )<|MERGE_RESOLUTION|>--- conflicted
+++ resolved
@@ -893,7 +893,6 @@
                 env = env.env
 
             if hasattr(env, "nplay_headless"):
-<<<<<<< HEAD
                 # Access toggle mines (entity types 1 and 21)
                 # Type 1: Initial untoggled state
                 # Type 21: Initial toggled state
@@ -939,10 +938,6 @@
                             )
 
                 return mines
-=======
-                # Use unified method that handles both entity types 1 and 21
-                return env.nplay_headless.get_all_mine_data_for_visualization()
->>>>>>> c650acfc
             else:
                 if self.verbose >= 1:
                     logger.warning(
