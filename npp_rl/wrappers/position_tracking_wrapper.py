"""Position tracking wrapper for recording agent routes.

This wrapper tracks the agent's position throughout episodes and adds
position data to the info dictionary for use by visualization callbacks.
"""

import logging
from typing import Any, Dict, Optional, Tuple

import gymnasium as gym
import numpy as np

logger = logging.getLogger(__name__)


class PositionTrackingWrapper(gym.Wrapper):
    """Wrapper that tracks agent position and adds it to info dict.

    This wrapper extracts the player/ninja position at each step and
    adds it to the info dictionary, making it available for route
    visualization callbacks.
    """

    def __init__(self, env: gym.Env):
        """Initialize position tracking wrapper.

        Args:
            env: Environment to wrap
        """
        super().__init__(env)
        self.current_route = []
<<<<<<< HEAD
        self._warned_about_position = (
            False  # Only warn once about position unavailability
        )

=======
        self._warned_about_position = False  # Only warn once about position unavailability
        
        # Store exit switch/door positions for the current level
        # These are captured at episode start and included in episode_end info
        self.current_exit_switch_pos = None
        self.current_exit_door_pos = None
        
>>>>>>> 333ea37c
    def step(self, action):
        """Execute action and track position.

        Args:
            action: Action to execute

        Returns:
            Tuple of (observation, reward, terminated, truncated, info)
        """
        obs, reward, terminated, truncated, info = self.env.step(action)

        # Extract and track position
        position = self._get_position()
        if position is not None:
            self.current_route.append(position)
            # Add current position to info
            info["player_position"] = position

        # Add complete route to info on episode end
        done = terminated or truncated
        if done and self.current_route:
<<<<<<< HEAD
            info["episode_route"] = list(self.current_route)
            info["route_length"] = len(self.current_route)

=======
            info['episode_route'] = list(self.current_route)
            info['route_length'] = len(self.current_route)
            
            # Include exit switch/door positions from THIS level (before auto-reset)
            if self.current_exit_switch_pos is not None:
                info['exit_switch_pos'] = self.current_exit_switch_pos
            if self.current_exit_door_pos is not None:
                info['exit_door_pos'] = self.current_exit_door_pos
        
>>>>>>> 333ea37c
        return obs, reward, terminated, truncated, info

    def reset(self, **kwargs):
        """Reset environment and clear route.

        Args:
            **kwargs: Additional reset arguments

        Returns:
            Initial observation and info
        """
        obs, info = self.env.reset(**kwargs)

        # Clear route tracking
        self.current_route = []

        # Track initial position
        position = self._get_position()
        if position is not None:
            self.current_route.append(position)
<<<<<<< HEAD
            info["player_position"] = position

=======
            info['player_position'] = position
        
        # Capture exit switch and door positions for this NEW level
        # Store them so we can include them at episode end (before auto-reset changes them)
        self.current_exit_switch_pos = self._get_exit_switch_position()
        self.current_exit_door_pos = self._get_exit_door_position()
        
>>>>>>> 333ea37c
        return obs, info

    def _get_position(self) -> Optional[Tuple[float, float]]:
        """Get current player position from environment.

        Returns:
            Tuple of (x, y) position, or None if position unavailable
        """
        try:
            # Method 1: Try to get from nplay_headless (most direct)
            env = self.env
            while hasattr(env, "env") and not hasattr(env, "nplay_headless"):
                env = env.env

            if hasattr(env, "nplay_headless") and hasattr(
                env.nplay_headless, "ninja_position"
            ):
                pos = env.nplay_headless.ninja_position()
                if isinstance(pos, (tuple, list)) and len(pos) >= 2:
                    return (float(pos[0]), float(pos[1]))

            # Method 2: Try to extract from game state if available
            if hasattr(env, "game_state"):
                # Assuming game_state has position info
                # This is environment-specific and may need adjustment
                pass

        except Exception as e:
            if not self._warned_about_position:
                logger.warning(f"Could not get player position: {e}")
                logger.warning("Route visualization may not work correctly")
                self._warned_about_position = True
<<<<<<< HEAD
            print(f"Could not get position: {e}")

=======
            logger.debug(f"Could not get position: {e}")
        
        return None
    
    def _get_exit_switch_position(self) -> Optional[Tuple[float, float]]:
        """Get exit switch position from environment.
        
        Returns:
            Tuple of (x, y) position, or None if unavailable
        """
        try:
            env = self.env
            while hasattr(env, 'env') and not hasattr(env, 'nplay_headless'):
                env = env.env
            
            if hasattr(env, 'nplay_headless') and hasattr(env.nplay_headless, 'exit_switch_position'):
                pos = env.nplay_headless.exit_switch_position()
                if isinstance(pos, (tuple, list)) and len(pos) >= 2:
                    return (float(pos[0]), float(pos[1]))
        except Exception as e:
            logger.debug(f"Could not get exit switch position: {e}")
        
        return None
    
    def _get_exit_door_position(self) -> Optional[Tuple[float, float]]:
        """Get exit door position from environment.
        
        Returns:
            Tuple of (x, y) position, or None if unavailable
        """
        try:
            env = self.env
            while hasattr(env, 'env') and not hasattr(env, 'nplay_headless'):
                env = env.env
            
            if hasattr(env, 'nplay_headless') and hasattr(env.nplay_headless, 'exit_door_position'):
                pos = env.nplay_headless.exit_door_position()
                if isinstance(pos, (tuple, list)) and len(pos) >= 2:
                    return (float(pos[0]), float(pos[1]))
        except Exception as e:
            logger.debug(f"Could not get exit door position: {e}")
        
>>>>>>> 333ea37c
        return None<|MERGE_RESOLUTION|>--- conflicted
+++ resolved
@@ -5,10 +5,9 @@
 """
 
 import logging
-from typing import Any, Dict, Optional, Tuple
+from typing import Optional, Tuple
 
 import gymnasium as gym
-import numpy as np
 
 logger = logging.getLogger(__name__)
 
@@ -29,20 +28,10 @@
         """
         super().__init__(env)
         self.current_route = []
-<<<<<<< HEAD
         self._warned_about_position = (
             False  # Only warn once about position unavailability
         )
 
-=======
-        self._warned_about_position = False  # Only warn once about position unavailability
-        
-        # Store exit switch/door positions for the current level
-        # These are captured at episode start and included in episode_end info
-        self.current_exit_switch_pos = None
-        self.current_exit_door_pos = None
-        
->>>>>>> 333ea37c
     def step(self, action):
         """Execute action and track position.
 
@@ -64,21 +53,15 @@
         # Add complete route to info on episode end
         done = terminated or truncated
         if done and self.current_route:
-<<<<<<< HEAD
             info["episode_route"] = list(self.current_route)
             info["route_length"] = len(self.current_route)
 
-=======
-            info['episode_route'] = list(self.current_route)
-            info['route_length'] = len(self.current_route)
-            
             # Include exit switch/door positions from THIS level (before auto-reset)
             if self.current_exit_switch_pos is not None:
-                info['exit_switch_pos'] = self.current_exit_switch_pos
+                info["exit_switch_pos"] = self.current_exit_switch_pos
             if self.current_exit_door_pos is not None:
-                info['exit_door_pos'] = self.current_exit_door_pos
-        
->>>>>>> 333ea37c
+                info["exit_door_pos"] = self.current_exit_door_pos
+
         return obs, reward, terminated, truncated, info
 
     def reset(self, **kwargs):
@@ -99,18 +82,13 @@
         position = self._get_position()
         if position is not None:
             self.current_route.append(position)
-<<<<<<< HEAD
             info["player_position"] = position
 
-=======
-            info['player_position'] = position
-        
         # Capture exit switch and door positions for this NEW level
         # Store them so we can include them at episode end (before auto-reset changes them)
         self.current_exit_switch_pos = self._get_exit_switch_position()
         self.current_exit_door_pos = self._get_exit_door_position()
-        
->>>>>>> 333ea37c
+
         return obs, info
 
     def _get_position(self) -> Optional[Tuple[float, float]]:
@@ -143,51 +121,50 @@
                 logger.warning(f"Could not get player position: {e}")
                 logger.warning("Route visualization may not work correctly")
                 self._warned_about_position = True
-<<<<<<< HEAD
             print(f"Could not get position: {e}")
 
-=======
-            logger.debug(f"Could not get position: {e}")
-        
         return None
-    
+
     def _get_exit_switch_position(self) -> Optional[Tuple[float, float]]:
         """Get exit switch position from environment.
-        
+
         Returns:
             Tuple of (x, y) position, or None if unavailable
         """
         try:
             env = self.env
-            while hasattr(env, 'env') and not hasattr(env, 'nplay_headless'):
+            while hasattr(env, "env") and not hasattr(env, "nplay_headless"):
                 env = env.env
-            
-            if hasattr(env, 'nplay_headless') and hasattr(env.nplay_headless, 'exit_switch_position'):
+
+            if hasattr(env, "nplay_headless") and hasattr(
+                env.nplay_headless, "exit_switch_position"
+            ):
                 pos = env.nplay_headless.exit_switch_position()
                 if isinstance(pos, (tuple, list)) and len(pos) >= 2:
                     return (float(pos[0]), float(pos[1]))
         except Exception as e:
             logger.debug(f"Could not get exit switch position: {e}")
-        
+
         return None
-    
+
     def _get_exit_door_position(self) -> Optional[Tuple[float, float]]:
         """Get exit door position from environment.
-        
+
         Returns:
             Tuple of (x, y) position, or None if unavailable
         """
         try:
             env = self.env
-            while hasattr(env, 'env') and not hasattr(env, 'nplay_headless'):
+            while hasattr(env, "env") and not hasattr(env, "nplay_headless"):
                 env = env.env
-            
-            if hasattr(env, 'nplay_headless') and hasattr(env.nplay_headless, 'exit_door_position'):
+
+            if hasattr(env, "nplay_headless") and hasattr(
+                env.nplay_headless, "exit_door_position"
+            ):
                 pos = env.nplay_headless.exit_door_position()
                 if isinstance(pos, (tuple, list)) and len(pos) >= 2:
                     return (float(pos[0]), float(pos[1]))
         except Exception as e:
             logger.debug(f"Could not get exit door position: {e}")
-        
->>>>>>> 333ea37c
+
         return None