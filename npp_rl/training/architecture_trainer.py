"""Architecture trainer for single architecture training runs.

Handles training for a specific architecture configuration including
setup, training loop, evaluation, and checkpointing.
"""

import logging
import time
from pathlib import Path
from typing import Any, Callable, Dict, Optional

import torch
from stable_baselines3 import PPO
from stable_baselines3.common.callbacks import BaseCallback
from stable_baselines3.common.vec_env import DummyVecEnv, SubprocVecEnv
from torch.utils.tensorboard import SummaryWriter

from nclone.gym_environment.npp_environment import NppEnvironment
from nclone.gym_environment.config import EnvironmentConfig
from npp_rl.evaluation.comprehensive_evaluator import ComprehensiveEvaluator
from npp_rl.training.architecture_configs import ArchitectureConfig
from npp_rl.feature_extractors import ConfigurableMultimodalExtractor
from npp_rl.training.curriculum_manager import create_curriculum_manager
from npp_rl.wrappers.curriculum_env import CurriculumEnv, CurriculumVecEnvWrapper

logger = logging.getLogger(__name__)


class VerboseTrainingCallback(BaseCallback):
    """Callback for verbose logging during training to help debug hangs."""

    def __init__(self, log_freq: int = 1, verbose: int = 1):
        """
        Args:
            log_freq: How often to log (in number of rollouts/updates)
            verbose: Verbosity level
        """
        super().__init__(verbose)
        self.log_freq = log_freq
        self.update_count = 0
        self.start_time = None
        self.last_log_time = None

    def _on_training_start(self) -> None:
        """Called before the first rollout."""
        self.start_time = time.time()
        self.last_log_time = self.start_time
        logger.info("=" * 60)
        logger.info("VerboseTrainingCallback: Training started")
        logger.info("Beginning first environment reset and rollout collection...")
        logger.info("=" * 60)

    def _on_rollout_start(self) -> None:
        """Called before collecting a new rollout."""
        if self.update_count % self.log_freq == 0:
            current_time = time.time()
            elapsed = current_time - self.start_time
            since_last = current_time - self.last_log_time
            logger.info(
                f"[Update {self.update_count}] Starting rollout collection "
                f"(elapsed: {elapsed:.1f}s, since last: {since_last:.1f}s)"
            )
            self.last_log_time = current_time

    def _on_step(self) -> bool:
        """Called after each environment step during rollout."""
        return True

    def _on_rollout_end(self) -> None:
        """Called after rollout is collected."""
        if self.update_count % self.log_freq == 0:
            logger.info(
                f"[Update {self.update_count}] Rollout complete - "
                f"timesteps: {self.num_timesteps}, starting gradient update..."
            )
        self.update_count += 1

    def _on_training_end(self) -> None:
        """Called at the end of training."""
        total_time = time.time() - self.start_time
        logger.info("=" * 60)
        logger.info(f"VerboseTrainingCallback: Training ended after {total_time:.1f}s")
        logger.info("=" * 60)


class ArchitectureTrainer:
    """Manages training for a specific architecture configuration."""

    def __init__(
        self,
        architecture_config: ArchitectureConfig,
        train_dataset_path: str,
        test_dataset_path: str,
        output_dir: Path,
        device_id: int = 0,
        world_size: int = 1,
        tensorboard_writer: Optional[SummaryWriter] = None,
        use_mixed_precision: bool = False,
        use_hierarchical_ppo: bool = False,
        use_curriculum: bool = False,
        curriculum_kwargs: Optional[Dict[str, Any]] = None,
        use_distributed: bool = False,
    ):
        """Initialize architecture trainer.

        Args:
            architecture_config: Architecture configuration
            train_dataset_path: Path to training dataset
            test_dataset_path: Path to test dataset
            output_dir: Output directory for checkpoints/logs
            device_id: GPU device ID
            world_size: Number of GPUs (for distributed training)
            tensorboard_writer: Optional TensorBoard writer
            use_mixed_precision: Enable mixed precision training
            use_hierarchical_ppo: Use hierarchical PPO instead of standard PPO
            use_curriculum: Enable curriculum learning
            curriculum_kwargs: Curriculum manager configuration
            use_distributed: Enable DistributedDataParallel mode for multi-GPU
        """
        self.architecture_config = architecture_config
        self.train_dataset_path = Path(train_dataset_path)
        self.test_dataset_path = Path(test_dataset_path)
        self.output_dir = Path(output_dir)
        self.device_id = device_id
        self.world_size = world_size
        self.tensorboard_writer = tensorboard_writer
        self.use_mixed_precision = use_mixed_precision
        self.use_hierarchical_ppo = use_hierarchical_ppo
        self.use_curriculum = use_curriculum
        self.curriculum_kwargs = curriculum_kwargs or {}
        self.use_distributed = use_distributed

        self.output_dir.mkdir(parents=True, exist_ok=True)

        # Training state
        self.model = None
        self.env = None
        self.eval_env = None
        self.curriculum_manager = None

        logger.info(f"Initialized trainer for architecture: {architecture_config.name}")
        logger.info(f"Output directory: {self.output_dir}")
        logger.info(f"Device: cuda:{device_id}")
        logger.info(f"Hierarchical PPO: {use_hierarchical_ppo}")
        logger.info(f"Curriculum learning: {use_curriculum}")

    def _load_bc_pretrained_weights(self, checkpoint_path: str):
        """Load BC pretrained weights into PPO policy.

        Maps BC checkpoint structure to PPO policy structure:
        - BC: feature_extractor.* → PPO: pi_features_extractor.* and vf_features_extractor.*
        - BC policy_head is ignored (PPO trains its own action/value heads)

<<<<<<< HEAD
=======
        PPO ActorCriticPolicy has separate feature extractors for policy and value function,
        so we load the same BC weights into both.

>>>>>>> 5594dbef
        Args:
            checkpoint_path: Path to BC checkpoint file
        """
        checkpoint = torch.load(
            checkpoint_path, map_location=self.model.device, weights_only=False
        )

        if "policy_state_dict" not in checkpoint:
            logger.warning(
                f"Checkpoint does not contain 'policy_state_dict'. "
                f"Found keys: {list(checkpoint.keys())}"
            )
            return

        bc_state_dict = checkpoint["policy_state_dict"]

<<<<<<< HEAD
        # Map BC feature_extractor weights to PPO features_extractor
=======
        # Map BC feature_extractor weights to BOTH pi_features_extractor and vf_features_extractor
>>>>>>> 5594dbef
        # BC saves: feature_extractor.*
        # PPO expects: pi_features_extractor.* (for policy) and vf_features_extractor.* (for value function)
        mapped_state_dict = {}

        for key, value in bc_state_dict.items():
            if key.startswith("feature_extractor."):
                # Remove "feature_extractor." prefix to get the sub-key
                sub_key = key[len("feature_extractor.") :]

                # Map to both pi_features_extractor and vf_features_extractor
                pi_key = f"pi_features_extractor.{sub_key}"
                vf_key = f"vf_features_extractor.{sub_key}"

                mapped_state_dict[pi_key] = value
                mapped_state_dict[vf_key] = (
                    value.clone()
                )  # Clone to avoid shared references

                logger.debug(f"Mapped {key} → {pi_key} and {vf_key}")
            elif key.startswith("policy_head."):
                # Skip policy head weights (PPO will train its own)
                logger.debug(f"Skipping {key} (policy head not used in PPO)")
            else:
                logger.debug(f"Skipping unknown key: {key}")

        if not mapped_state_dict:
            logger.warning("No feature extractor weights found in BC checkpoint")
            return

        # Load only the feature extractor weights with strict=False
        # This allows loading partial weights without errors
        try:
            missing_keys, unexpected_keys = self.model.policy.load_state_dict(
                mapped_state_dict, strict=False
            )

            # Log summary
<<<<<<< HEAD
            logger.info(f"✓ Loaded BC pretrained feature extractor weights")
            logger.info(f"  Loaded {len(mapped_state_dict)} weight tensors")
=======
            logger.info("✓ Loaded BC pretrained feature extractor weights")
            logger.info(
                f"  Loaded {len(mapped_state_dict)} weight tensors (BC → pi/vf)"
            )
>>>>>>> 5594dbef

            if missing_keys:
                logger.info(
                    f"  Missing keys (will use random init): {len(missing_keys)}"
                )
                logger.info(f"    Examples: {missing_keys[:5]}")

            if unexpected_keys:
                logger.warning(
                    f"  Unexpected keys in checkpoint: {len(unexpected_keys)}"
                )
<<<<<<< HEAD
                logger.debug(f"    Examples: {unexpected_keys[:5]}")
=======
                logger.info(f"    Examples: {unexpected_keys[:5]}")
>>>>>>> 5594dbef

            # Log what was actually loaded
            pi_loaded = any(
                "pi_features_extractor" in key for key in mapped_state_dict.keys()
            )
<<<<<<< HEAD

            if feature_extractor_loaded:
=======
            vf_loaded = any(
                "vf_features_extractor" in key for key in mapped_state_dict.keys()
            )

            if pi_loaded and vf_loaded:
>>>>>>> 5594dbef
                logger.info("  ✓ Feature extractor weights loaded successfully")
                logger.info("  ✓ Loaded into both policy and value feature extractors")
                logger.info("  → Action/value heads will be trained from scratch")
            else:
<<<<<<< HEAD
                logger.warning("  ✗ No feature extractor weights were loaded")
=======
                logger.warning("  ✗ Feature extractor weights were not properly loaded")
>>>>>>> 5594dbef

        except Exception as e:
            logger.error(f"Failed to load mapped weights: {e}")
            raise

    def setup_model(self, pretrained_checkpoint: Optional[str] = None, **ppo_kwargs):
        """Initialize model from architecture config or checkpoint.

        Args:
            pretrained_checkpoint: Optional path to pretrained weights
            **ppo_kwargs: Additional PPO hyperparameters

        Returns:
            Initialized PPO or HierarchicalPPO model (without environment set)
        """
        logger.info("Setting up model...")

        # Store policy and hyperparameters configuration
        # The actual model will be created when environment is set up

        # Set up policy kwargs with architecture config
        self.policy_kwargs = {
            "features_extractor_class": ConfigurableMultimodalExtractor,
            "features_extractor_kwargs": {"config": self.architecture_config},
            "net_arch": {"pi": [256, 256, 128], "vf": [256, 256, 128]},
        }

        # Set policy class based on hierarchical PPO flag
        if self.use_hierarchical_ppo:
            # Import hierarchical policy
            from npp_rl.agents.hierarchical_ppo import HierarchicalActorCriticPolicy

            self.policy_class = HierarchicalActorCriticPolicy

            # Add hierarchical PPO specific kwargs
            self.policy_kwargs.update(
                {
                    "high_level_update_frequency": ppo_kwargs.pop(
                        "high_level_update_frequency", 50
                    ),
                    "max_steps_per_subtask": ppo_kwargs.pop(
                        "max_steps_per_subtask", 500
                    ),
                    "use_icm": ppo_kwargs.pop("use_icm", True),
                }
            )
            logger.info(
                "Using HierarchicalActorCriticPolicy with hierarchical parameters"
            )
        else:
            # Use standard MultiInputPolicy
            self.policy_class = "MultiInputPolicy"

        # Default PPO hyperparameters (optimized for multi-GPU training)
        # Only apply automatic scaling if hyperparameters not explicitly provided
        # (e.g., from hardware profile)
        if "batch_size" in ppo_kwargs and "learning_rate" in ppo_kwargs:
            # Hyperparameters explicitly provided (likely from hardware profile)
            # Use them directly without automatic scaling
            logger.info(
                "Using explicitly provided hyperparameters "
                "(automatic multi-GPU scaling skipped)"
            )
            default_batch_size = ppo_kwargs.get("batch_size", 256)
            default_learning_rate = ppo_kwargs.get("learning_rate", 3e-4)
        else:
            # Apply automatic scaling for multi-GPU DDP training
            base_batch_size = 256
            base_learning_rate = 3e-4

            # DDP scaling: Each GPU processes batch_size samples independently
            # Effective global batch = batch_size * world_size
            # Learning rate scaled by sqrt(world_size) for training stability
            # This follows standard practice from "Accurate, Large Minibatch SGD" (Goyal et al.)
            if self.world_size > 1 and self.use_distributed:
                default_batch_size = base_batch_size * self.world_size
                default_learning_rate = base_learning_rate * (self.world_size**0.5)
                logger.info(
                    f"DDP hyperparameter scaling for {self.world_size} GPUs: "
                    f"batch_size={default_batch_size}, lr={default_learning_rate:.2e}"
                )
            else:
                default_batch_size = base_batch_size
                default_learning_rate = base_learning_rate

        default_hyperparams = {
            "learning_rate": default_learning_rate,
            "n_steps": 1024,  # Increased for better sample efficiency with more envs
            "batch_size": default_batch_size,
            "gamma": 0.999,
            "gae_lambda": 0.998,
            "clip_range": 0.2,
            "ent_coef": 0.01,
            "vf_coef": 0.5,
            "max_grad_norm": 0.5,
            "tensorboard_log": str(self.output_dir / "tensorboard")
            if self.tensorboard_writer is None
            else None,
            "device": f"cuda:{self.device_id}" if torch.cuda.is_available() else "cpu",
        }

        # Merge with provided hyperparameters (ppo_kwargs override defaults)
        self.hyperparams = {**default_hyperparams, **ppo_kwargs}

        # Log final hyperparameters being used
        logger.info("Final PPO hyperparameters:")
        logger.info(f"  Learning rate: {self.hyperparams['learning_rate']:.2e}")
        logger.info(f"  Batch size: {self.hyperparams['batch_size']}")
        logger.info(f"  N steps: {self.hyperparams['n_steps']}")
        logger.info(f"  Gamma: {self.hyperparams['gamma']}")
        logger.info(f"  GAE lambda: {self.hyperparams['gae_lambda']}")

        # Store pretrained checkpoint path for later loading
        self.pretrained_checkpoint = pretrained_checkpoint

        logger.info(
            f"Model configuration prepared for architecture: {self.architecture_config.name}"
        )
        logger.info("Model will be instantiated when environments are set up")

        return None  # Model will be created in setup_environments

    def setup_environments(
        self, num_envs: int = 64, total_timesteps: int = None
    ) -> None:
        """Create vectorized training and eval environments.

        Args:
            num_envs: Number of parallel environments
            total_timesteps: Total training timesteps (used to adjust n_steps for small runs)
        """
        logger.info(f"Setting up {num_envs} training environments...")

        # Adjust n_steps if total_timesteps is very small (for CPU testing)
        if total_timesteps is not None and hasattr(self, "hyperparams"):
            # n_steps should be at most total_timesteps, but also needs to be
            # divisible by batch_size for proper training
            max_n_steps = max(total_timesteps // num_envs, 1)
            if self.hyperparams["n_steps"] > max_n_steps:
                old_n_steps = self.hyperparams["n_steps"]
                self.hyperparams["n_steps"] = max_n_steps
                # Adjust batch_size to be compatible
                if self.hyperparams["batch_size"] > max_n_steps:
                    self.hyperparams["batch_size"] = max_n_steps
                logger.info(
                    f"Adjusted n_steps from {old_n_steps} to {max_n_steps} "
                    f"for total_timesteps={total_timesteps}, num_envs={num_envs}"
                )
                logger.info(f"Adjusted batch_size to {self.hyperparams['batch_size']}")

        # Set up curriculum manager if enabled
        if self.use_curriculum:
            self.curriculum_manager = create_curriculum_manager(
                dataset_path=str(self.train_dataset_path), **self.curriculum_kwargs
            )

            logger.info("Curriculum learning enabled")
            logger.info(
                f"Starting stage: {self.curriculum_manager.get_current_stage()}"
            )

        # Create environment factory functions without capturing self
        # Pass curriculum_manager explicitly to avoid pickling issues
        use_curriculum = self.use_curriculum
        curriculum_manager = self.curriculum_manager

        def make_env(rank: int, use_curr: bool, curr_mgr):
            def _init():
                logger.info(f"[Env {rank}] Creating NppEnvironment instance...")
                env = NppEnvironment(config=EnvironmentConfig.for_training())
                logger.info(f"[Env {rank}] ✓ NppEnvironment created")

                # Wrap with curriculum if enabled
                if use_curr and curr_mgr:
                    logger.info(f"[Env {rank}] Wrapping with CurriculumEnv...")
                    env = CurriculumEnv(env, curr_mgr, check_advancement_freq=10)

                logger.info(f"[Env {rank}] ✓ Environment ready")
                return env

            return _init

        # Create vectorized training environment
        # For small numbers of envs, use DummyVecEnv to avoid multiprocessing overhead
        if num_envs > 4:
            logger.info(f"Creating {num_envs} environment factory functions...")
            env_fns = [
                make_env(i, use_curriculum, curriculum_manager) for i in range(num_envs)
            ]
            logger.info(
                f"Initializing SubprocVecEnv with {num_envs} worker processes..."
            )
            logger.info(
                "This may take time as each process spawns and initializes its environment"
            )
            self.env = SubprocVecEnv(env_fns)
            logger.info("SubprocVecEnv initialization complete")
        else:
            logger.info(f"Creating {num_envs} environment factory functions...")
            env_fns = [
                make_env(i, use_curriculum, curriculum_manager) for i in range(num_envs)
            ]
            logger.info(
                f"Initializing DummyVecEnv with {num_envs} environments (single process)..."
            )
            self.env = DummyVecEnv(env_fns)
            logger.info("DummyVecEnv initialization complete")

        # Wrap vectorized env with curriculum tracking if enabled
        if self.use_curriculum and self.curriculum_manager:
            logger.info("Wrapping environments with curriculum tracking...")
            self.env = CurriculumVecEnvWrapper(
                self.env, self.curriculum_manager, check_advancement_freq=10
            )

        # Create evaluation environment (single, no curriculum)
        logger.info("Creating evaluation environment...")

        def make_eval_env():
            return NppEnvironment(config=EnvironmentConfig.for_training())

        self.eval_env = DummyVecEnv([make_eval_env])

        logger.info(f"✓ Environments created: {num_envs} training, 1 eval")
        logger.info(f"✓ Using {'DummyVecEnv' if num_envs <= 4 else 'SubprocVecEnv'}")

        # Now create the model with the correct environment
        if self.model is None and hasattr(self, "policy_kwargs"):
            logger.info("=" * 60)
            logger.info("Creating PPO model with training environment...")
            logger.info(f"Policy class: {self.policy_class}")
            logger.info(f"Device: {self.hyperparams.get('device')}")
            logger.info("Feature extractor: ConfigurableMultimodalExtractor")
            logger.info(f"Network architecture: {self.policy_kwargs.get('net_arch')}")
            logger.info("Initializing policy networks and moving to device...")

            self.model = PPO(
                policy=self.policy_class,
                env=self.env,
                policy_kwargs=self.policy_kwargs,
                **self.hyperparams,
            )

            logger.info("✓ PPO model created successfully")
            logger.info(f"✓ Model is on device: {self.model.device}")
            logger.info("=" * 60)

            # Load pretrained weights if provided
            if self.pretrained_checkpoint:
                logger.info(
                    f"Loading pretrained weights from {self.pretrained_checkpoint}"
                )
                try:
                    self._load_bc_pretrained_weights(self.pretrained_checkpoint)
                except Exception as e:
                    logger.error(f"Failed to load pretrained weights: {e}")
                    logger.warning("Continuing with random initialization")

            # Wrap policy with DistributedDataParallel for multi-GPU training
            if self.use_distributed and self.world_size > 1:
                from npp_rl.training.distributed_utils import wrap_model_ddp

                logger.info("=" * 60)
                logger.info(
                    f"Setting up DistributedDataParallel (DDP) for rank {self.device_id}/{self.world_size}"
                )
                logger.info(
                    "DDP will synchronize gradients across all GPUs during training"
                )

                # Wrap ENTIRE policy with DDP (not just parts like DataParallel)
                # This is the correct way to do distributed training in PyTorch
                self.model.policy = wrap_model_ddp(
                    self.model.policy,
                    device_id=self.device_id,
                    find_unused_parameters=False,
                )

                logger.info(f"✓ Policy wrapped with DDP on GPU {self.device_id}")
                logger.info("✓ Multi-GPU distributed training setup complete")
                logger.info("=" * 60)

            logger.info(f"✓ Model fully initialized with {num_envs} environments")
        elif self.model:
            # Model already exists, just set the environment
            self.model.set_env(self.env)
            logger.info(f"Updated model environment to {num_envs} environments")

        if self.use_curriculum:
            logger.info("Curriculum tracking enabled across all environments")

    def train(
        self,
        total_timesteps: int,
        eval_freq: int = 100000,
        save_freq: int = 500000,
        callback_fn: Optional[Callable] = None,
    ) -> Dict[str, Any]:
        """Main training loop with evaluation and checkpointing.

        Args:
            total_timesteps: Total timesteps to train
            eval_freq: Evaluation frequency (timesteps)
            save_freq: Checkpoint save frequency (timesteps)
            callback_fn: Optional callback function

        Returns:
            Training metrics dictionary
        """
        if self.model is None:
            raise RuntimeError("Model not initialized. Call setup_model() first")

        if self.env is None:
            raise RuntimeError(
                "Environments not initialized. Call setup_environments() first"
            )

        logger.info("=" * 60)
        logger.info(f"Starting training: {self.architecture_config.name}")
        logger.info(f"Total timesteps: {total_timesteps:,}")

        # Add distributed training info
        if self.use_distributed and self.world_size > 1:
            from npp_rl.training.distributed_utils import is_main_process

            logger.info(f"Distributed training: {self.world_size} GPUs")
            logger.info(f"Current rank: {self.device_id}")
            logger.info(
                f"Effective batch size: {self.hyperparams.get('batch_size', 'N/A')} (per GPU)"
            )
            logger.info(
                f"Global batch size: {self.hyperparams.get('batch_size', 0) * self.world_size}"
            )
            if not is_main_process():
                logger.info("Worker process - progress bar disabled to avoid conflicts")

        logger.info(f"Eval frequency: {eval_freq:,}")
        logger.info(f"Save frequency: {save_freq:,}")
        logger.info("=" * 60)

        # Log model and environment details before starting
        logger.info(f"Model device: {self.model.device}")
        logger.info(f"Number of environments: {self.env.num_envs}")
        logger.info(f"Policy architecture: {self.policy_class}")
        logger.info(
            f"PPO hyperparameters: n_steps={self.hyperparams.get('n_steps')}, "
            f"batch_size={self.hyperparams.get('batch_size')}, "
            f"learning_rate={self.hyperparams.get('learning_rate')}"
        )

        try:
            logger.info("Initializing environment reset...")
            # This will trigger the first reset of all environments
            logger.info(
                "Calling model.learn() - this will reset environments and start rollout collection"
            )
            logger.info(
                "First rollout collection may take time - collecting experience from all environments"
            )

            # Create verbose callback to monitor training progress
            verbose_callback = VerboseTrainingCallback(log_freq=1)

            # Combine with user callback if provided
            callbacks = [verbose_callback]
            if callback_fn is not None:
                callbacks.append(callback_fn)

            # Add curriculum progression callback if curriculum learning is enabled
            if self.use_curriculum and self.curriculum_manager is not None:
                from npp_rl.callbacks.hierarchical_callbacks import (
                    CurriculumProgressionCallback,
                )

                curriculum_callback = CurriculumProgressionCallback(
                    curriculum_manager=self.curriculum_manager,
                    check_freq=10000,  # Check advancement every 10K steps
                    log_freq=1000,  # Log metrics every 1K steps
                    verbose=1,
                )
                callbacks.append(curriculum_callback)
                logger.info(
                    f"Added curriculum progression callback (current stage: {self.curriculum_manager.get_current_stage()})"
                )

            # Add distributed progress callback if using multi-GPU training
            if self.use_distributed and self.world_size > 1:
                from npp_rl.callbacks import DistributedProgressCallback

                distributed_callback = DistributedProgressCallback(
                    log_freq=1000, verbose=1
                )
                callbacks.append(distributed_callback)
                logger.info(
                    "Added distributed progress callback for multi-GPU coordination"
                )

            logger.info("Starting model.learn() with verbose callback...")

            # Only show progress bar on main process (rank 0) to avoid flickering
            from npp_rl.training.distributed_utils import is_main_process

            show_progress = is_main_process() if self.use_distributed else True

            # Train model
            self.model.learn(
                total_timesteps=total_timesteps,
                callback=callbacks if len(callbacks) > 1 else verbose_callback,
                progress_bar=show_progress,
            )

            logger.info("Training completed successfully")

            # Save final model (unwrap DDP if needed)
            final_path = self.output_dir / "final_model.zip"

            from npp_rl.training.distributed_utils import is_model_wrapped_ddp

            policy_was_wrapped = is_model_wrapped_ddp(self.model.policy)
            original_policy = self.model.policy

            if policy_was_wrapped:
                self.model.policy = self.model.policy.module
                logger.debug("Unwrapped DDP policy for final model saving")

            try:
                self.model.save(str(final_path))
                logger.info(f"Saved final model to {final_path}")
            finally:
                if policy_was_wrapped:
                    self.model.policy = original_policy
                    logger.debug("Re-wrapped policy with DDP after saving")

            return {"status": "completed", "total_timesteps": total_timesteps}

        except Exception as e:
            logger.error(f"Training failed: {e}")
            return {"status": "failed", "error": str(e)}

    def evaluate(
        self,
        num_episodes: int = 250,
        record_videos: bool = False,
        video_output_dir: Optional[str] = None,
        max_videos_per_category: int = 10,
        video_fps: int = 30,
    ) -> Dict[str, float]:
        """Evaluate model on test dataset.

        Args:
            num_episodes: Number of episodes to evaluate (per category)
            record_videos: Whether to record videos of episodes
            video_output_dir: Directory to save videos (required if record_videos=True)
            max_videos_per_category: Maximum number of videos per category
            video_fps: Video framerate

        Returns:
            Evaluation metrics dictionary
        """
        if self.model is None:
            raise RuntimeError("Model not initialized")

        # Only evaluate on rank 0 to avoid conflicts
        if self.use_distributed:
            from npp_rl.training.distributed_utils import is_main_process

            if not is_main_process():
                logger.info(
                    f"[Rank {self.device_id}] Skipping evaluation (only rank 0 evaluates)"
                )
                return {"success_rate": 0.0, "skipped_on_worker": True}

        logger.info(
            f"Evaluating model on test suite ({num_episodes} episodes per category)..."
        )

        try:
            evaluator = ComprehensiveEvaluator(
                test_dataset_path=str(self.test_dataset_path),
                device=f"cuda:{self.device_id}" if torch.cuda.is_available() else "cpu",
            )

            # Create episodes per category dict - distribute episodes across all categories
            num_episodes_per_category = {
                category: num_episodes for category in evaluator.test_levels.keys()
            }

            results = evaluator.evaluate_model(
                model=self.model,
                num_episodes_per_category=num_episodes_per_category,
                max_steps_per_episode=10000,
                deterministic=True,
                record_videos=record_videos,
                video_output_dir=video_output_dir,
                max_videos_per_category=max_videos_per_category,
                video_fps=video_fps,
            )

            # Save results
            results_path = self.output_dir / "eval_results.json"
            evaluator.save_results(results, str(results_path))

            logger.info("Evaluation complete")
            logger.info(f"Success rate: {results['overall']['success_rate']:.2%}")

            return results["overall"]

        except Exception as e:
            logger.error(f"Evaluation failed: {e}")
            return {"success_rate": 0.0, "error": str(e)}

    def cleanup(self) -> None:
        """Clean up environments and release resources."""
        if self.env is not None:
            try:
                self.env.close()
                logger.info("Closed training environments")
            except Exception as e:
                logger.warning(f"Error closing training environments: {e}")
            self.env = None

        if self.eval_env is not None:
            try:
                self.eval_env.close()
                logger.info("Closed evaluation environment")
            except Exception as e:
                logger.warning(f"Error closing evaluation environment: {e}")
            self.eval_env = None

    def save_checkpoint(self, timestep: int, is_final: bool = False) -> Path:
        """Save model checkpoint with metadata.

        Args:
            timestep: Current training timestep
            is_final: Whether this is the final checkpoint

        Returns:
            Path to saved checkpoint (or None on worker processes)
        """
        # Only save on rank 0 to avoid conflicts
        if self.use_distributed:
            from npp_rl.training.distributed_utils import is_main_process, barrier

            if not is_main_process():
                barrier()  # Wait for rank 0 to finish saving
                return None

        checkpoint_dir = self.output_dir / "checkpoints"
        checkpoint_dir.mkdir(parents=True, exist_ok=True)

        if is_final:
            checkpoint_path = checkpoint_dir / "final_model.zip"
        else:
            checkpoint_path = checkpoint_dir / f"checkpoint_{timestep}.zip"

        # Unwrap DDP-wrapped policy before saving
        from npp_rl.training.distributed_utils import is_model_wrapped_ddp

        policy_was_wrapped = is_model_wrapped_ddp(self.model.policy)
        original_policy = self.model.policy

        if policy_was_wrapped:
            # Temporarily unwrap for saving
            self.model.policy = self.model.policy.module
            logger.debug("Unwrapped DDP policy for checkpoint saving")

        try:
            self.model.save(str(checkpoint_path))
            logger.info(f"Saved checkpoint to {checkpoint_path}")
        finally:
            if policy_was_wrapped:
                # Re-wrap after saving
                self.model.policy = original_policy
                logger.debug("Re-wrapped policy with DDP after saving")

        # Signal to other processes that save is complete
        if self.use_distributed:
            from npp_rl.training.distributed_utils import barrier

            barrier()

        return checkpoint_path

    def get_device(self) -> str:
        """Get the device string for this trainer.

        Returns:
            Device string (e.g., 'cuda:0', 'cpu')
        """
        if torch.cuda.is_available():
            return f"cuda:{self.device_id}"
        return "cpu"

    def get_checkpoint_path(self, name: str) -> Path:
        """Get path for a checkpoint file.

        Args:
            name: Checkpoint name (without extension)

        Returns:
            Path to checkpoint file
        """
        return self.output_dir / f"{name}.zip"

    def create_evaluator(self) -> ComprehensiveEvaluator:
        """Create comprehensive evaluator for this architecture.

        Returns:
            Configured ComprehensiveEvaluator instance
        """
        return ComprehensiveEvaluator(
            model=self.model,
            eval_env=self.eval_env,
            tensorboard_writer=self.tensorboard_writer,
            output_dir=self.output_dir,
        )

    def save_training_state(self, timestep: int) -> Path:
        """Save complete training state including curriculum progress.

        Args:
            timestep: Current training timestep

        Returns:
            Path to saved state file
        """
        import json
        from datetime import datetime

        state = {
            "timestep": timestep,
            "architecture": self.architecture_config.name,
            "timestamp": datetime.now().isoformat(),
        }

        # Add curriculum state if available
        if self.curriculum_manager is not None:
            state["curriculum"] = self.curriculum_manager.get_curriculum_state()

        # Save state file
        state_file = self.output_dir / f"training_state_{timestep}.json"
        with open(state_file, "w") as f:
            json.dump(state, f, indent=2)

        logger.info(f"Saved training state to {state_file}")
        return state_file<|MERGE_RESOLUTION|>--- conflicted
+++ resolved
@@ -151,12 +151,9 @@
         - BC: feature_extractor.* → PPO: pi_features_extractor.* and vf_features_extractor.*
         - BC policy_head is ignored (PPO trains its own action/value heads)
 
-<<<<<<< HEAD
-=======
         PPO ActorCriticPolicy has separate feature extractors for policy and value function,
         so we load the same BC weights into both.
 
->>>>>>> 5594dbef
         Args:
             checkpoint_path: Path to BC checkpoint file
         """
@@ -173,11 +170,7 @@
 
         bc_state_dict = checkpoint["policy_state_dict"]
 
-<<<<<<< HEAD
-        # Map BC feature_extractor weights to PPO features_extractor
-=======
         # Map BC feature_extractor weights to BOTH pi_features_extractor and vf_features_extractor
->>>>>>> 5594dbef
         # BC saves: feature_extractor.*
         # PPO expects: pi_features_extractor.* (for policy) and vf_features_extractor.* (for value function)
         mapped_state_dict = {}
@@ -215,15 +208,10 @@
             )
 
             # Log summary
-<<<<<<< HEAD
-            logger.info(f"✓ Loaded BC pretrained feature extractor weights")
-            logger.info(f"  Loaded {len(mapped_state_dict)} weight tensors")
-=======
             logger.info("✓ Loaded BC pretrained feature extractor weights")
             logger.info(
                 f"  Loaded {len(mapped_state_dict)} weight tensors (BC → pi/vf)"
             )
->>>>>>> 5594dbef
 
             if missing_keys:
                 logger.info(
@@ -235,35 +223,22 @@
                 logger.warning(
                     f"  Unexpected keys in checkpoint: {len(unexpected_keys)}"
                 )
-<<<<<<< HEAD
-                logger.debug(f"    Examples: {unexpected_keys[:5]}")
-=======
                 logger.info(f"    Examples: {unexpected_keys[:5]}")
->>>>>>> 5594dbef
 
             # Log what was actually loaded
             pi_loaded = any(
                 "pi_features_extractor" in key for key in mapped_state_dict.keys()
             )
-<<<<<<< HEAD
-
-            if feature_extractor_loaded:
-=======
             vf_loaded = any(
                 "vf_features_extractor" in key for key in mapped_state_dict.keys()
             )
 
             if pi_loaded and vf_loaded:
->>>>>>> 5594dbef
                 logger.info("  ✓ Feature extractor weights loaded successfully")
                 logger.info("  ✓ Loaded into both policy and value feature extractors")
                 logger.info("  → Action/value heads will be trained from scratch")
             else:
-<<<<<<< HEAD
-                logger.warning("  ✗ No feature extractor weights were loaded")
-=======
                 logger.warning("  ✗ Feature extractor weights were not properly loaded")
->>>>>>> 5594dbef
 
         except Exception as e:
             logger.error(f"Failed to load mapped weights: {e}")
