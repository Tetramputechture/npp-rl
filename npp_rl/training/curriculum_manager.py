--- conflicted
+++ resolved
@@ -60,10 +60,7 @@
     # New progressive schedule enables curriculum progression while maintaining quality.
     STAGE_THRESHOLDS = {
         "simplest": 0.75,  # Reduced from 0.80 to allow faster progression
-<<<<<<< HEAD
         "simplest_few_mines": 0.70,  # NEW: Between simplest and simplest_with_mines
-=======
->>>>>>> 63d1ad5d
         "simplest_with_mines": 0.65,  # Reduced from 0.75 - critical bottleneck
         "simpler": 0.60,  # Unchanged
         "simple": 0.50,  # Unchanged
@@ -563,51 +560,52 @@
 
     def check_auto_adjustment(self, global_step: int) -> bool:
         """Check if curriculum threshold should be automatically reduced.
-        
+
         Reduces threshold by 5% if agent stuck on current stage for extended period.
-        
+
         Args:
             global_step: Current training step count
-            
+
         Returns:
             True if threshold was adjusted, False otherwise
         """
         if not self.enable_auto_adjustment:
             return False
-        
+
         # Only check at specified frequency
         if global_step - self.last_auto_adjustment_step < self.auto_adjustment_freq:
             return False
-        
+
         self.last_auto_adjustment_step = global_step
-        
+
         # Get current stage performance
         current_stage = self.current_stage
         perf = self.get_stage_performance(current_stage)
         current_threshold = self.STAGE_THRESHOLDS.get(current_stage, 0.7)
         min_episodes = self.STAGE_MIN_EPISODES.get(current_stage, 100)
-        
+
         # If below threshold with sufficient episodes, consider adjustment
-        if (perf['success_rate'] < current_threshold and 
-            perf['episodes'] >= min_episodes):
-            
+        if (
+            perf["success_rate"] < current_threshold
+            and perf["episodes"] >= min_episodes
+        ):
             # Calculate new threshold (5% reduction)
             new_threshold = max(
                 current_threshold * 0.95,  # 5% reduction
-                self.auto_adjustment_min_threshold  # Floor at 40%
+                self.auto_adjustment_min_threshold,  # Floor at 40%
             )
-            
+
             if new_threshold < current_threshold:
                 logger.warning(
                     f"📉 Auto-adjusting curriculum threshold for '{current_stage}': "
                     f"{current_threshold:.1%} → {new_threshold:.1%} "
                     f"(current: {perf['success_rate']:.1%}, episodes: {perf['episodes']})"
                 )
-                
+
                 # Update threshold (modifies class dictionary)
                 self.STAGE_THRESHOLDS[current_stage] = new_threshold
                 return True
-        
+
         return False
 
     def check_advancement(self) -> bool:
