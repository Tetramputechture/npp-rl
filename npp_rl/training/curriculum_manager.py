--- conflicted
+++ resolved
@@ -67,7 +67,6 @@
     # Harder stages require more episodes to ensure sufficient learning
     # UPDATED: Increased minimums for more thorough training at each stage
     STAGE_MIN_EPISODES = {
-<<<<<<< HEAD
         "simplest": 200,  # Increased from 100 - ensure strong foundation
         "simpler": 200,   # Increased from 100
         "simple": 200,    # Increased from 100
@@ -75,15 +74,6 @@
         "complex": 300,   # Increased from 200
         "exploration": 300,  # Increased from 200
         "mine_heavy": 300,   # Increased from 200
-=======
-        "simplest": 200,
-        "simpler": 200,
-        "simple": 200,
-        "medium": 250,
-        "complex": 300,
-        "exploration": 300,
-        "mine_heavy": 300,
->>>>>>> dd584a44
     }
 
     # Early advancement threshold - if agent excels, can advance sooner
@@ -425,15 +415,11 @@
         trend_bonus = False
         # SAFETY: Add hard minimum threshold to prevent premature advancement
         HARD_MINIMUM_THRESHOLD = 0.60  # Never advance below 60% success rate
-<<<<<<< HEAD
-        if self.enable_trend_analysis and trend > 0.15 and episodes >= (stage_min_episodes * 0.9):
-=======
         if (
             self.enable_trend_analysis
             and trend > 0.15
             and episodes >= (stage_min_episodes * 0.9)
         ):
->>>>>>> dd584a44
             # Strong positive trend + 90% of required episodes (increased from 80% for safety)
             # Reduced from 5% to 2% margin for more conservative advancement
             if success_rate >= max(stage_threshold - 0.02, HARD_MINIMUM_THRESHOLD):
