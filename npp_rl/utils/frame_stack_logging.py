"""
TensorBoard logging utilities for frame stacking visualization and monitoring.

Provides functions to log stacked frames as images and track frame stacking
configuration parameters for analysis and debugging.
"""

import torch
import numpy as np
from torch.utils.tensorboard import SummaryWriter
from typing import Dict, Any
import matplotlib.pyplot as plt
import io
from PIL import Image


def log_frame_stack_config(
    writer: SummaryWriter, config: Dict[str, Any], global_step: int = 0
) -> None:
    """
    Log frame stacking configuration to TensorBoard.

    Args:
        writer: TensorBoard SummaryWriter
        config: Configuration dictionary with frame stacking parameters
        global_step: Global training step
    """
    # Log frame stacking scalars
    if "enable_visual_frame_stacking" in config:
        writer.add_scalar(
            "config/frame_stack/visual_enabled",
            int(config["enable_visual_frame_stacking"]),
            global_step,
        )

    if "visual_stack_size" in config:
        writer.add_scalar(
            "config/frame_stack/visual_stack_size",
            config["visual_stack_size"],
            global_step,
        )

    if "enable_state_stacking" in config:
        writer.add_scalar(
            "config/frame_stack/state_enabled",
            int(config["enable_state_stacking"]),
            global_step,
        )

    if "state_stack_size" in config:
        writer.add_scalar(
            "config/frame_stack/state_stack_size",
            config["state_stack_size"],
            global_step,
        )
<<<<<<< HEAD

    if "frame_stack_padding_type" in config:
        # Log padding type as text
        writer.add_text(
            "config/frame_stack/padding_type",
            config["frame_stack_padding_type"],
            global_step,
=======
    
    if "padding_type" in config:
        # Log padding type as text
        writer.add_text(
            "config/frame_stack/padding_type",
            config["padding_type"],
            global_step
>>>>>>> c3ca6d0e
        )

    # Create a configuration summary text
    frame_stack_summary = []
    if config.get("enable_visual_frame_stacking", False):
        frame_stack_summary.append(
            f"Visual Frame Stacking: Enabled ({config.get('visual_stack_size', 0)} frames)"
        )
    else:
        frame_stack_summary.append("Visual Frame Stacking: Disabled")

    if config.get("enable_state_stacking", False):
        frame_stack_summary.append(
            f"State Stacking: Enabled ({config.get('state_stack_size', 0)} states)"
        )
    else:
        frame_stack_summary.append("State Stacking: Disabled")

    frame_stack_summary.append(
        f"Padding Type: {config.get('padding_type', 'N/A')}"
    )

    writer.add_text(
        "config/frame_stack/summary", "\n".join(frame_stack_summary), global_step
    )


def visualize_stacked_frames(
    stacked_frames: np.ndarray, title: str = "Stacked Frames"
) -> np.ndarray:
    """
    Create a visualization of stacked frames as a grid.

    Args:
        stacked_frames: Stacked frames array with shape:
            - (stack_size, H, W, 1) for grayscale
            - (stack_size, H, W, 3) for RGB
        title: Title for the visualization

    Returns:
        RGB image array ready for TensorBoard logging
    """
    if stacked_frames.ndim == 4:
        stack_size = stacked_frames.shape[0]

        # Remove channel dimension if present
        if stacked_frames.shape[-1] == 1:
            frames = stacked_frames[..., 0]  # (stack_size, H, W)
        else:
            frames = stacked_frames

        # Determine grid layout (prefer horizontal layout for <= 6 frames)
        if stack_size <= 6:
            nrows, ncols = 1, stack_size
        else:
            nrows = (stack_size + 3) // 4
            ncols = min(4, stack_size)

        fig, axes = plt.subplots(nrows, ncols, figsize=(3 * ncols, 3 * nrows))
        fig.suptitle(title, fontsize=16)

        # Flatten axes for easier iteration
        if isinstance(axes, np.ndarray):
            axes = axes.flatten()
        else:
            axes = [axes]

        for idx in range(stack_size):
            ax = axes[idx]
            frame = frames[idx]

            # Normalize for display
            if frame.max() > 1.0:
                frame = frame / 255.0

            ax.imshow(frame, cmap="gray", vmin=0, vmax=1)
            ax.set_title(f"Frame t-{stack_size - idx - 1}")
            ax.axis("off")

        # Hide unused subplots
        for idx in range(stack_size, len(axes)):
            axes[idx].axis("off")

        plt.tight_layout()

        # Convert plot to numpy array
        buf = io.BytesIO()
        plt.savefig(buf, format="png", dpi=100, bbox_inches="tight")
        buf.seek(0)
        img = Image.open(buf)
        img_array = np.array(img)
        plt.close(fig)

        return img_array

    return stacked_frames


def log_stacked_observations(
    writer: SummaryWriter,
    observations: Dict[str, Any],
    global_step: int,
    max_samples: int = 4,
) -> None:
    """
    Log stacked observations to TensorBoard as images.

    Args:
        writer: TensorBoard SummaryWriter
        observations: Observation dictionary containing stacked frames
        global_step: Global training step
        max_samples: Maximum number of samples to log (from batch)
    """
    # Log stacked player frames
    if "player_frame" in observations:
        player_frames = observations["player_frame"]

        # Convert torch tensor to numpy if needed
        if torch.is_tensor(player_frames):
            player_frames = player_frames.detach().cpu().numpy()

        # Check if frames are stacked (5D: batch, stack, H, W, C)
        if player_frames.ndim == 5:
            batch_size = min(player_frames.shape[0], max_samples)

            for i in range(batch_size):
                stacked_frame = player_frames[i]  # (stack_size, H, W, C)
                vis_img = visualize_stacked_frames(
                    stacked_frame, title=f"Player Frame Stack (Sample {i})"
                )

                # Log to TensorBoard (HWC format)
                writer.add_image(
                    f"observations/player_frame_stack/sample_{i}",
                    vis_img,
                    global_step,
                    dataformats="HWC",
                )

        elif player_frames.ndim == 4:
            # Single frame per sample: (batch, H, W, C)
            batch_size = min(player_frames.shape[0], max_samples)

            for i in range(batch_size):
                frame = player_frames[i]  # (H, W, C)

                # Normalize for display
                if frame.max() > 1.0:
                    frame = frame / 255.0

                # Log to TensorBoard
                if frame.shape[-1] == 1:
                    # Grayscale: convert to (H, W)
                    writer.add_image(
                        f"observations/player_frame/sample_{i}",
                        frame[..., 0],
                        global_step,
                        dataformats="HW",
                    )
                else:
                    # RGB: (H, W, C)
                    writer.add_image(
                        f"observations/player_frame/sample_{i}",
                        frame,
                        global_step,
                        dataformats="HWC",
                    )

    # Log stacked global views
    if "global_view" in observations:
        global_views = observations["global_view"]

        if torch.is_tensor(global_views):
            global_views = global_views.detach().cpu().numpy()

        if global_views.ndim == 5:
            batch_size = min(global_views.shape[0], max_samples)

            for i in range(batch_size):
                stacked_view = global_views[i]
                vis_img = visualize_stacked_frames(
                    stacked_view, title=f"Global View Stack (Sample {i})"
                )

                writer.add_image(
                    f"observations/global_view_stack/sample_{i}",
                    vis_img,
                    global_step,
                    dataformats="HWC",
                )


def log_state_stack_statistics(
    writer: SummaryWriter,
    game_state: np.ndarray,
    global_step: int,
    prefix: str = "observations/game_state",
) -> None:
    """
    Log statistics about stacked game states.

    Args:
        writer: TensorBoard SummaryWriter
        game_state: Game state array, shape:
            - (batch, state_dim) for single state
            - (batch, stack_size, state_dim) for stacked states
        global_step: Global training step
        prefix: Prefix for TensorBoard tags
    """
    if torch.is_tensor(game_state):
        game_state = game_state.detach().cpu().numpy()

    # Check if states are stacked
    if game_state.ndim == 3:
        # Stacked states: (batch, stack_size, state_dim)
        batch_size, stack_size, state_dim = game_state.shape

        writer.add_scalar(f"{prefix}_stack/stack_size", stack_size, global_step)
        writer.add_scalar(f"{prefix}_stack/state_dim", state_dim, global_step)

        # Log statistics for each time step in the stack
        for t in range(stack_size):
            state_t = game_state[:, t, :]  # (batch, state_dim)

            writer.add_scalar(
                f"{prefix}_stack/mean_t_{t}", np.mean(state_t), global_step
            )
            writer.add_scalar(f"{prefix}_stack/std_t_{t}", np.std(state_t), global_step)

        # Log temporal differences (velocity proxy)
        if stack_size > 1:
            state_diff = game_state[:, 1:, :] - game_state[:, :-1, :]
            writer.add_scalar(
                f"{prefix}_stack/temporal_change_mean",
                np.mean(np.abs(state_diff)),
                global_step,
            )
            writer.add_scalar(
                f"{prefix}_stack/temporal_change_std", np.std(state_diff), global_step
            )

    elif game_state.ndim == 2:
        # Single state: (batch, state_dim)
        writer.add_scalar(f"{prefix}/mean", np.mean(game_state), global_step)
        writer.add_scalar(f"{prefix}/std", np.std(game_state), global_step)<|MERGE_RESOLUTION|>--- conflicted
+++ resolved
@@ -53,23 +53,11 @@
             config["state_stack_size"],
             global_step,
         )
-<<<<<<< HEAD
-
-    if "frame_stack_padding_type" in config:
-        # Log padding type as text
-        writer.add_text(
-            "config/frame_stack/padding_type",
-            config["frame_stack_padding_type"],
-            global_step,
-=======
-    
+
     if "padding_type" in config:
         # Log padding type as text
         writer.add_text(
-            "config/frame_stack/padding_type",
-            config["padding_type"],
-            global_step
->>>>>>> c3ca6d0e
+            "config/frame_stack/padding_type", config["padding_type"], global_step
         )
 
     # Create a configuration summary text
@@ -88,9 +76,7 @@
     else:
         frame_stack_summary.append("State Stacking: Disabled")
 
-    frame_stack_summary.append(
-        f"Padding Type: {config.get('padding_type', 'N/A')}"
-    )
+    frame_stack_summary.append(f"Padding Type: {config.get('padding_type', 'N/A')}")
 
     writer.add_text(
         "config/frame_stack/summary", "\n".join(frame_stack_summary), global_step
